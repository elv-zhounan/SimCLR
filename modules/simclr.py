--- conflicted
+++ resolved
@@ -1,20 +1,8 @@
 import torch.nn as nn
 import torchvision
-<<<<<<< HEAD
-
 from modules.resnet_hacks import modify_resnet_model
 
-
-class Identity(nn.Module):
-    def __init__(self):
-        super(Identity, self).__init__()
-
-    def forward(self, x):
-        return x
-
-=======
 from .identity import Identity
->>>>>>> c1ed3be3
 
 class SimCLR(nn.Module):
     """
@@ -38,7 +26,7 @@
             nn.Linear(self.n_features, args.projection_dim, bias=False),
         )
 
-<<<<<<< HEAD
+        
     def get_resnet(self, name):
         resnets = {
             "resnet18": torchvision.models.resnet18(),
@@ -49,8 +37,7 @@
         return modify_resnet_model(
             resnets[name], cifar_stem=self.args.dataset.startswith("CIFAR"), v1=True
         )
-=======
->>>>>>> c1ed3be3
+
 
     def forward(self, x_i, x_j):
         h_i = self.encoder(x_i)
